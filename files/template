# this is a virtual module that is entirely implemented server side

DOCUMENTATION = '''
---
module: template
version_added: historical
short_description: Templates a file out to a remote server.
description:
     - Templates are processed by the Jinja2 templating language
       (U(http://jinja.pocoo.org/docs/)) - documentation on the template
       formatting can be found in the Template Designer Documentation
       (U(http://jinja.pocoo.org/docs/templates/)).
     - "Six additional variables can be used in templates: C(ansible_managed) 
       (configurable via the C(defaults) section of C(ansible.cfg)) contains a string
       which can be used to describe the template name, host, modification time of the
       template file and the owner uid, C(template_host) contains the node name of 
       the template's machine, C(template_uid) the owner, C(template_path) the
       absolute path of the template, C(template_fullpath) is the absolute path of the 
       template, and C(template_run_date) is the date that the template was rendered. Note that including
       a string that uses a date in the template will result in the template being marked 'changed'
       each time."
options:
  src:
    description:
      - Path of a Jinja2 formatted template on the local server. This can be a relative or absolute path.
    required: true
    default: null
    aliases: []
  dest:
    description:
      - Location to render the template to on the remote machine.
    required: true
    default: null
  backup:
    description:
      - Create a backup file including the timestamp information so you can get
        the original file back if you somehow clobbered it incorrectly.
    required: false
    choices: [ "yes", "no" ]
    default: "no"
  validate:
    description:
<<<<<<< HEAD
      - The validation command to run before copying into place. The path to the file to validate is passed in via '%s' which must be present as in the visudo example below. (added in Ansible 1.2)
=======
      - validation to run before copying into place. The command is passed 
        securely so shell features like expansion and pipes won't work.
>>>>>>> 40631737
    required: false
    default: ""
    version_added: "1.2"
  others:
    description:
      - all arguments accepted by the M(file) module also work here, as well as the M(copy) module (except the the 'content' parameter).
    required: false
notes:
  - "Since Ansible version 0.9, templates are loaded with C(trim_blocks=True)."

  - "Also, you can override jinja2 settings by adding a special header to template file.
  i.e. C(#jinja2:variable_start_string:'[%' , variable_end_string:'%]')
  which changes the variable interpolation markers to  [% var %] instead of  {{ var }}. This is the best way to prevent evaluation of things that look like, but should not be Jinja2.  raw/endraw in Jinja2 will not work as you expect because templates in Ansible are recursively evaluated."

requirements: []
author: Michael DeHaan
'''

EXAMPLES = '''
# Example from Ansible Playbooks
- template: src=/mytemplates/foo.j2 dest=/etc/file.conf owner=bin group=wheel mode=0644

# Copy a new "sudoers" file into place, after passing validation with visudo
- template: src=/mine/sudoers dest=/etc/sudoers validate='visudo -cf %s'
'''<|MERGE_RESOLUTION|>--- conflicted
+++ resolved
@@ -40,12 +40,10 @@
     default: "no"
   validate:
     description:
-<<<<<<< HEAD
-      - The validation command to run before copying into place. The path to the file to validate is passed in via '%s' which must be present as in the visudo example below. (added in Ansible 1.2)
-=======
+      - The validation command to run before copying into place. 
+      - The path to the file to validate is passed in via '%s' which must be present as in the visudo example below.
       - validation to run before copying into place. The command is passed 
         securely so shell features like expansion and pipes won't work.
->>>>>>> 40631737
     required: false
     default: ""
     version_added: "1.2"
